import itertools, os
import numpy as np
import pickle, time
from overcooked_ai_py.utils import pos_distance, manhattan_distance
from overcooked_ai_py.planning.search import SearchTree, Graph
from overcooked_ai_py.mdp.actions import Action, Direction
from overcooked_ai_py.mdp.overcooked_mdp import OvercookedState, PlayerState, OvercookedGridworld
from overcooked_ai_py.mdp.overcooked_env import OvercookedEnv
from overcooked_ai_py.data.planners import load_saved_action_manager, PLANNERS_DIR

# Run planning logic with additional checks and
# computation to prevent or identify possible minor errors
SAFE_RUN = False


NO_COUNTERS_PARAMS = {
        'start_orientations': False,
        'wait_allowed': False,
        'counter_goals': [],
        'counter_drop': [],
        'counter_pickup': [],
        'same_motion_goals': True
}

NO_COUNTERS_START_OR_PARAMS = {
    'start_orientations': True,
    'wait_allowed': False,
    'counter_goals': [],
    'counter_drop': [],
    'counter_pickup': [],
    'same_motion_goals': True
}


class MotionPlanner(object):
    """A planner that computes optimal plans for a single agent to 
    arrive at goal positions and orientations in an OvercookedGridworld.

    Args:
        mdp (OvercookedGridworld): gridworld of interest
        counter_goals (list): list of positions of counters we will consider
                              as valid motion goals
    """

    def __init__(self, mdp, counter_goals=[]):
        self.mdp = mdp

        # If positions facing counters should be 
        # allowed as motion goals
        self.counter_goals = counter_goals

        # Graph problem that solves shortest path problem
        # between any position & orientation start-goal pair
        self.graph_problem = self._graph_from_grid()
        self.motion_goals_for_pos = self._get_goal_dict()

        self.all_plans = self._populate_all_plans()

    def get_plan(self, start_pos_and_or, goal_pos_and_or):
        """
        Returns pre-computed plan from initial agent position
        and orientation to a goal position and orientation.
        
        Args:
            start_pos_and_or (tuple): starting (pos, or) tuple
            goal_pos_and_or (tuple): goal (pos, or) tuple
        """
        plan_key = (start_pos_and_or, goal_pos_and_or)
        action_plan, pos_and_or_path, plan_cost = self.all_plans[plan_key]
        return action_plan, pos_and_or_path, plan_cost
    
    def get_gridworld_distance(self, start_pos_and_or, goal_pos_and_or):
        """Number of actions necessary to go from starting position
        and orientations to goal position and orientation (not including
        interaction action)"""
        assert self.is_valid_motion_start_goal_pair(start_pos_and_or, goal_pos_and_or), \
            "Goal position and orientation were not a valid motion goal"
        _, _, plan_cost = self.get_plan(start_pos_and_or, goal_pos_and_or)
        # Removing interaction cost
        return plan_cost - 1

    def get_gridworld_pos_distance(self, pos1, pos2):
        """Minimum (over possible orientations) number of actions necessary 
        to go from starting position to goal position (not including 
        interaction action)."""
        # NOTE: currently unused, pretty bad code. If used in future, clean up
        min_cost = np.Inf
        for d1, d2 in itertools.product(Direction.ALL_DIRECTIONS, repeat=2):
            start = (pos1, d1)
            end = (pos2, d2)
            if self.is_valid_motion_start_goal_pair(start, end):
                plan_cost = self.get_gridworld_distance(start, end)
                if plan_cost < min_cost:
                    min_cost = plan_cost
        return min_cost

    def _populate_all_plans(self):
        """Pre-computes all valid plans"""
        all_plans = {}
        valid_pos_and_ors = self.mdp.get_valid_player_positions_and_orientations()
        valid_motion_goals = filter(self.is_valid_motion_goal, valid_pos_and_ors)
        for start_motion_state, goal_motion_state in itertools.product(valid_pos_and_ors, valid_motion_goals):
            if not self.is_valid_motion_start_goal_pair(start_motion_state, goal_motion_state):
                continue
            action_plan, pos_and_or_path, plan_cost = self._compute_plan(start_motion_state, goal_motion_state)
            plan_key = (start_motion_state, goal_motion_state)
            all_plans[plan_key] = (action_plan, pos_and_or_path, plan_cost)
        return all_plans

    def is_valid_motion_start_goal_pair(self, start_pos_and_or, goal_pos_and_or, debug=False):
        if not self.is_valid_motion_goal(goal_pos_and_or):
            return False
        if not self.positions_are_connected(start_pos_and_or, goal_pos_and_or):
            return False
        return True

    def is_valid_motion_goal(self, goal_pos_and_or):
        """Checks that desired single-agent goal state (position and orientation) 
        is reachable and is facing a terrain feature"""
        goal_position, goal_orientation = goal_pos_and_or
        if goal_position not in self.mdp.get_valid_player_positions():
            return False

        # Restricting goals to be facing a terrain feature
        pos_of_facing_terrain = Action.move_in_direction(goal_position, goal_orientation)
        facing_terrain_type = self.mdp.get_terrain_type_at_pos(pos_of_facing_terrain)
        if facing_terrain_type == ' ' or (facing_terrain_type == 'X' and pos_of_facing_terrain not in self.counter_goals):
            return False
        return True

    def _compute_plan(self, start_motion_state, goal_motion_state):
        """Computes optimal action plan for single agent movement
        
        Args:
            start_motion_state (tuple): starting positions and orientations
            positions_plan (list): positions path followed by agent
            goal_motion_state (tuple): goal positions and orientations
        """
        assert self.is_valid_motion_start_goal_pair(start_motion_state, goal_motion_state)
        positions_plan = self._get_position_plan_from_graph(start_motion_state, goal_motion_state)
        action_plan, pos_and_or_path, plan_length = self.action_plan_from_positions(positions_plan, start_motion_state, goal_motion_state)
        return action_plan, pos_and_or_path, plan_length

    def positions_are_connected(self, start_pos_and_or, goal_pos_and_or):
        return self.graph_problem.are_in_same_cc(start_pos_and_or, goal_pos_and_or)

    def _get_position_plan_from_graph(self, start_node, end_node):
        """Recovers positions to be reached by agent after the start node to reach the end node"""
        node_path = self.graph_problem.get_node_path(start_node, end_node)
        assert node_path[0] == start_node and node_path[-1] == end_node
        positions_plan = [state_node[0] for state_node in node_path[1:]]
        return positions_plan

    def action_plan_from_positions(self, position_list, start_motion_state, goal_motion_state):
        """
        Recovers an action plan reaches the goal motion position and orientation, and executes
        and interact action.
        
        Args:
            position_list (list): list of positions to be reached after the starting position
                                  (does not include starting position, but includes ending position)
            start_motion_state (tuple): starting position and orientation
            goal_motion_state (tuple): goal position and orientation

        Returns:
            action_plan (list): list of actions to reach goal state
            pos_and_or_path (list): list of (pos, or) pairs visited during plan execution
                                    (not including start, but including goal)
        """
        goal_position, goal_orientation = goal_motion_state
        action_plan, pos_and_or_path = [], []
        position_to_go = list(position_list)
        curr_pos, curr_or = start_motion_state

        # Get agent to goal position
        while position_to_go and curr_pos != goal_position:
            next_pos = position_to_go.pop(0)
            action = Action.determine_action_for_change_in_pos(curr_pos, next_pos)
            action_plan.append(action)
            curr_or = action if action != Action.STAY else curr_or
            pos_and_or_path.append((next_pos, curr_or))
            curr_pos = next_pos
        
        # Fix agent orientation if necessary
        if curr_or != goal_orientation:
            new_pos, _ = self.mdp._move_if_direction(curr_pos, curr_or, goal_orientation)
            assert new_pos == goal_position
            action_plan.append(goal_orientation)
            pos_and_or_path.append((goal_position, goal_orientation))

        # Add interact action
        action_plan.append(Action.INTERACT)
        pos_and_or_path.append((goal_position, goal_orientation))

        return action_plan, pos_and_or_path, len(action_plan)

    def _graph_from_grid(self):
        """Creates a graph adjacency matrix from an Overcooked MDP class."""
        state_decoder = {}
        for state_index, motion_state in enumerate(self.mdp.get_valid_player_positions_and_orientations()):
            state_decoder[state_index] = motion_state

        pos_encoder = {motion_state:state_index for state_index, motion_state in state_decoder.items()}
        num_graph_nodes = len(state_decoder)

        adjacency_matrix = np.zeros((num_graph_nodes, num_graph_nodes))
        for state_index, start_motion_state in state_decoder.items():
            for action, successor_motion_state in self._get_valid_successor_motion_states(start_motion_state):
                adj_pos_index = pos_encoder[successor_motion_state]
                adjacency_matrix[state_index][adj_pos_index] = self._graph_action_cost(action)

        return Graph(adjacency_matrix, pos_encoder, state_decoder)

    def _graph_action_cost(self, action):
        """Returns cost of a single-agent action"""
        assert action in Action.ALL_ACTIONS
        return 1

    def _get_valid_successor_motion_states(self, start_motion_state):
        """Get valid motion states one action away from the starting motion state."""
        start_position, start_orientation = start_motion_state
        return [(action, self.mdp._move_if_direction(start_position, start_orientation, action)) for action in Action.ALL_ACTIONS]

    def min_cost_between_features(self, pos_list1, pos_list2, manhattan_if_fail=False):
        """
        Determines the minimum number of timesteps necessary for a player to go from any 
        terrain feature in list1 to any feature in list2 and perform an interact action
        """
        min_dist = np.Inf
        min_manhattan = np.Inf
        for pos1, pos2 in itertools.product(pos_list1, pos_list2):
            for mg1, mg2 in itertools.product(self.motion_goals_for_pos[pos1], self.motion_goals_for_pos[pos2]):
                if not self.is_valid_motion_start_goal_pair(mg1, mg2):
                    if manhattan_if_fail:
                        pos0, pos1 = mg1[0], mg2[0]
                        curr_man_dist = manhattan_distance(pos0, pos1)
                        if curr_man_dist < min_manhattan:
                            min_manhattan = curr_man_dist
                    continue
                curr_dist = self.get_gridworld_distance(mg1, mg2)
                if curr_dist < min_dist:
                    min_dist = curr_dist
                
        # +1 to account for interaction action
        if manhattan_if_fail and min_dist == np.Inf:
            min_dist = min_manhattan
        min_cost = min_dist + 1
        return min_cost

    def min_cost_to_feature(self, start_pos_and_or, feature_pos_list, with_argmin=False, debug=False):
        """
        Determines the minimum number of timesteps necessary for a player to go from the starting
        position and orientation to any feature in feature_pos_list and perform an interact action
        """
        start_pos = start_pos_and_or[0]
        assert self.mdp.get_terrain_type_at_pos(start_pos) != 'X'
        min_dist = np.Inf
        best_feature = None
        for feature_pos in feature_pos_list:
            for feature_goal in self.motion_goals_for_pos[feature_pos]:
                if not self.is_valid_motion_start_goal_pair(start_pos_and_or, feature_goal, debug=debug):
                    continue
                curr_dist = self.get_gridworld_distance(start_pos_and_or, feature_goal)
                if curr_dist < min_dist:
                    best_feature = feature_pos
                    min_dist = curr_dist
        # +1 to account for interaction action
        min_cost = min_dist + 1
        if with_argmin:
            # assert best_feature is not None, "{} vs {}".format(start_pos_and_or, feature_pos_list)
            return min_cost, best_feature
        return min_cost

    def _get_goal_dict(self):
        """Creates a dictionary of all possible goal states for all possible
        terrain features that the agent might want to interact with."""
        terrain_feature_locations = []
        for terrain_type, pos_list in self.mdp.terrain_pos_dict.items():
            if terrain_type != ' ':
                terrain_feature_locations += pos_list
        return {feature_pos:self._get_possible_motion_goals_for_feature(feature_pos) for feature_pos in terrain_feature_locations}

    def _get_possible_motion_goals_for_feature(self, goal_pos):
        """Returns a list of possible goal positions (and orientations)
        that could be used for motion planning to get to goal_pos"""
        goals = []
        valid_positions = self.mdp.get_valid_player_positions()
        for d in Direction.ALL_DIRECTIONS:
            adjacent_pos = Action.move_in_direction(goal_pos, d)
            if adjacent_pos in valid_positions:
                goal_orientation = Direction.OPPOSITE_DIRECTIONS[d]
                motion_goal = (adjacent_pos, goal_orientation)
                goals.append(motion_goal)
        return goals


class JointMotionPlanner(object):
    """A planner that computes optimal plans for a two agents to 
    arrive at goal positions and orientations in a OvercookedGridworld.

    Args:
        mdp (OvercookedGridworld): gridworld of interest
    """

    def __init__(self, mdp, params, debug=False):
        self.mdp = mdp

        # Whether starting orientations should be accounted for
        # when solving all motion problems 
        # (increases number of plans by a factor of 4)
        # but removes additional fudge factor <= 1 for each
        # joint motion plan
        self.start_orientations = params["start_orientations"]

        # Enable both agents to have the same motion goal
        self.same_motion_goals = params["same_motion_goals"]
        
        # Single agent motion planner
        self.motion_planner = MotionPlanner(mdp, counter_goals=params["counter_goals"])

        # Graph problem that returns optimal paths from 
        # starting positions to goal positions (without
        # accounting for orientations)
        self.joint_graph_problem = self._joint_graph_from_grid()
        self.all_plans = self._populate_all_plans(debug)

    def get_low_level_action_plan(self, start_jm_state, goal_jm_state):
        """
        Returns pre-computed plan from initial joint motion state
        to a goal joint motion state.
        
        Args:
            start_jm_state (tuple): starting pos & orients ((pos1, or1), (pos2, or2))
            goal_jm_state (tuple): goal pos & orients ((pos1, or1), (pos2, or2))
        
        Returns:
            joint_action_plan (list): joint actions to be executed to reach end_jm_state
            end_jm_state (tuple): the pair of (pos, or) tuples corresponding
                to the ending timestep (this will usually be different from 
                goal_jm_state, as one agent will end before other).
            plan_lengths (tuple): lengths for each agent's plan
        """
        assert self.is_valid_joint_motion_pair(start_jm_state, goal_jm_state), \
            "start: {} \t end: {} was not a valid motion goal pair".format(start_jm_state, goal_jm_state)

        if self.start_orientations:
            plan_key = (start_jm_state, goal_jm_state)
        else:
            starting_positions = tuple(player_pos_and_or[0] for player_pos_and_or in start_jm_state)
            goal_positions = tuple(player_pos_and_or[0] for player_pos_and_or in goal_jm_state)
            # If beginning positions are equal to end positions, the pre-stored
            # plan (not dependent on initial positions) will likely return a 
            # wrong answer, so we compute it from scratch.
            # 
            # This is because we only compute plans with starting orientations
            # (North, North), so if one of the two agents starts at location X
            # with orientation East it's goal is to get to location X with
            # orientation North. The precomputed plan will just tell that agent
            # that it is already at the goal, so no actions (or just 'interact')
            # are necessary.
            #
            # We also compute the plan for any shared motion goal with SAFE_RUN,
            # as there are some minor edge cases that could not be accounted for
            # but I expect should not make a difference in nearly all scenarios
            if any([s == g for s, g in zip(starting_positions, goal_positions)]) or (SAFE_RUN and goal_positions[0] == goal_positions[1]):
                return self._obtain_plan(start_jm_state, goal_jm_state)

            dummy_orientation = Direction.NORTH
            dummy_start_jm_state = tuple((pos, dummy_orientation) for pos in starting_positions)
            plan_key = (dummy_start_jm_state, goal_jm_state)

        joint_action_plan, end_jm_state, plan_lengths = self.all_plans[plan_key]
        return joint_action_plan, end_jm_state, plan_lengths

    def _populate_all_plans(self, debug=False):
        """Pre-compute all valid plans"""
        all_plans = {}

        # Joint states are valid if players are not in same location
        if self.start_orientations:
            valid_joint_start_states = self.mdp.get_valid_joint_player_positions_and_orientations()
        else:
            valid_joint_start_states = self.mdp.get_valid_joint_player_positions()

        valid_player_states = self.mdp.get_valid_player_positions_and_orientations()
        possible_joint_goal_states = list(itertools.product(valid_player_states, repeat=2))
        valid_joint_goal_states = list(filter(self.is_valid_joint_motion_goal, possible_joint_goal_states))

        if debug: print("Number of plans being pre-calculated: ", len(valid_joint_start_states) * len(valid_joint_goal_states))
        for joint_start_state, joint_goal_state in itertools.product(valid_joint_start_states, valid_joint_goal_states):
            
            # If orientations not present, joint_start_state just includes positions.
            if not self.start_orientations:
                dummy_orientation = Direction.NORTH
                joint_start_state = tuple((pos, dummy_orientation) for pos in joint_start_state)

            # If either start-end states are not connected, skip to next plan
            if not self.is_valid_jm_start_goal_pair(joint_start_state, joint_goal_state):
                continue

            joint_action_list, end_statuses, plan_lengths = self._obtain_plan(joint_start_state, joint_goal_state)
            plan_key = (joint_start_state, joint_goal_state)
            all_plans[plan_key] = (joint_action_list, end_statuses, plan_lengths)
        return all_plans

    def is_valid_jm_start_goal_pair(self, joint_start_state, joint_goal_state):
        """Checks if the combination of joint start state and joint goal state is valid"""
        if not self.is_valid_joint_motion_goal(joint_goal_state):
            return False
        check_valid_fn = self.motion_planner.is_valid_motion_start_goal_pair
        return all([check_valid_fn(joint_start_state[i], joint_goal_state[i]) for i in range(2)])

    def _obtain_plan(self, joint_start_state, joint_goal_state):
        """Either use motion planner or actually compute a joint plan"""
        # Try using MotionPlanner plans and join them together
        action_plans, pos_and_or_paths, plan_lengths = self._get_plans_from_single_planner(joint_start_state, joint_goal_state)
        
        # Check if individual plans conflict
        have_conflict = self.plans_have_conflict(joint_start_state, joint_goal_state, pos_and_or_paths, plan_lengths)

        # If there is no conflict, the joint plan computed by joining single agent MotionPlanner plans is optimal
        if not have_conflict:
            joint_action_plan, end_pos_and_orientations = self._join_single_agent_action_plans(
                joint_start_state, action_plans, pos_and_or_paths, min(plan_lengths)
            )
            return joint_action_plan, end_pos_and_orientations, plan_lengths
        
        # If there is a conflict in the single motion plan and the agents have the same goal,
        # the graph problem can't be used either as it can't handle same goal state: we compute
        # manually what the best way to handle the conflict is
        elif self._agents_are_in_same_position(joint_goal_state):
            joint_action_plan, end_pos_and_orientations, plan_lengths = self._handle_path_conflict_with_same_goal(
                joint_start_state, joint_goal_state, action_plans, pos_and_or_paths
            )
            return joint_action_plan, end_pos_and_orientations, plan_lengths

        # If there is a conflict, and the agents have different goals, we can use solve the joint graph problem
        return self._compute_plan_from_joint_graph(joint_start_state, joint_goal_state)

    def _get_plans_from_single_planner(self, joint_start_state, joint_goal_state):
        """
        Get individual action plans for each agent from the MotionPlanner to get each agent
        independently to their goal state. NOTE: these plans might conflict
        """
        single_agent_motion_plans = [self.motion_planner.get_plan(start, goal) for start, goal in zip(joint_start_state, joint_goal_state)]
        action_plans, pos_and_or_paths = [], []
        for action_plan, pos_and_or_path, _ in single_agent_motion_plans:
            action_plans.append(action_plan)
            pos_and_or_paths.append(pos_and_or_path)
        plan_lengths = tuple(len(p) for p in action_plans)
        assert all([plan_lengths[i] == len(pos_and_or_paths[i]) for i in range(2)])
        return action_plans, pos_and_or_paths, plan_lengths

    def plans_have_conflict(self, joint_start_state, joint_goal_state, pos_and_or_paths, plan_lengths):
        """Check if the sequence of pos_and_or_paths for the two agents conflict"""
        min_length = min(plan_lengths)
        prev_positions = tuple(s[0] for s in joint_start_state)
        for t in range(min_length):
            curr_pos_or0, curr_pos_or1 = pos_and_or_paths[0][t], pos_and_or_paths[1][t]
            curr_positions = (curr_pos_or0[0], curr_pos_or1[0])
            if self.mdp.is_transition_collision(prev_positions, curr_positions):
                return True
            prev_positions = curr_positions
        return False

    def _join_single_agent_action_plans(self, joint_start_state, action_plans, pos_and_or_paths, finishing_time):
        """Returns the joint action plan and end joint state obtained by joining the individual action plans"""
        assert finishing_time > 0
        end_joint_state = (pos_and_or_paths[0][finishing_time - 1], pos_and_or_paths[1][finishing_time - 1])
        joint_action_plan = list(zip(*[action_plans[0][:finishing_time], action_plans[1][:finishing_time]]))
        return joint_action_plan, end_joint_state

    def _handle_path_conflict_with_same_goal(self, joint_start_state, joint_goal_state, action_plans, pos_and_or_paths):
        """Assumes that optimal path in case two agents have the same goal and their paths conflict 
        is for one of the agents to wait. Checks resulting plans if either agent waits, and selects the 
        shortest cost among the two."""

        joint_plan0, end_pos_and_or0, plan_lengths0 = self._handle_conflict_with_same_goal_idx(
            joint_start_state, joint_goal_state, action_plans, pos_and_or_paths, wait_agent_idx=0
        )

        joint_plan1, end_pos_and_or1, plan_lengths1 = self._handle_conflict_with_same_goal_idx(
            joint_start_state, joint_goal_state, action_plans, pos_and_or_paths, wait_agent_idx=1
        )

        assert any([joint_plan0 is not None, joint_plan1 is not None])

        best_plan_idx = np.argmin([min(plan_lengths0), min(plan_lengths1)])
        solutions = [(joint_plan0, end_pos_and_or0, plan_lengths0), (joint_plan1, end_pos_and_or1, plan_lengths1)]
        return solutions[best_plan_idx]

    def _handle_conflict_with_same_goal_idx(self, joint_start_state, joint_goal_state, action_plans, pos_and_or_paths, wait_agent_idx):
        """
        Determines what is the best joint plan if whenether there is a conflict between the two agents' actions,
        the agent with index `wait_agent_idx` waits one turn.
        
        If the agent that is assigned to wait is "in front" of the non-waiting agent, this could result
        in an endless conflict. In this case, we return infinite finishing times.
        """
        idx0, idx1 = 0, 0
        prev_positions = [start_pos_and_or[0] for start_pos_and_or in joint_start_state]
        curr_pos_or0, curr_pos_or1 = joint_start_state

        agent0_plan_original, agent1_plan_original = action_plans

        joint_plan = []
        # While either agent hasn't finished their plan
        while idx0 != len(agent0_plan_original) and idx1 != len(agent1_plan_original): 
            next_pos_or0, next_pos_or1 = pos_and_or_paths[0][idx0], pos_and_or_paths[1][idx1]
            next_positions = (next_pos_or0[0], next_pos_or1[0])

            # If agents collide, let the waiting agent wait and the non-waiting
            # agent take a step
            if self.mdp.is_transition_collision(prev_positions, next_positions):
                if wait_agent_idx == 0:
                    curr_pos_or0 = curr_pos_or0 # Agent 0 will wait, stays the same
                    curr_pos_or1 = next_pos_or1
                    curr_joint_action = [Action.STAY, agent1_plan_original[idx1]]
                    idx1 += 1
                elif wait_agent_idx == 1:
                    curr_pos_or0 = next_pos_or0
                    curr_pos_or1 = curr_pos_or1 # Agent 1 will wait, stays the same
                    curr_joint_action = [agent0_plan_original[idx0], Action.STAY]
                    idx0 += 1

                curr_positions = (curr_pos_or0[0], curr_pos_or1[0])
                
                # If one agent waiting causes other to crash into it, return None
                if self._agents_are_in_same_position((curr_pos_or0, curr_pos_or1)):
                    return None, None, [np.Inf, np.Inf]
                
            else:
                curr_pos_or0, curr_pos_or1 = next_pos_or0, next_pos_or1
                curr_positions = next_positions
                curr_joint_action = [agent0_plan_original[idx0], agent1_plan_original[idx1]]
                idx0 += 1
                idx1 += 1
                
            joint_plan.append(curr_joint_action)
            prev_positions = curr_positions
        
        assert idx0 != idx1, "No conflict found"

        end_pos_and_or = (curr_pos_or0, curr_pos_or1)
        finishing_times = (np.Inf, idx1) if wait_agent_idx == 0 else (idx0, np.Inf)
        return joint_plan, end_pos_and_or, finishing_times

    def is_valid_joint_motion_goal(self, joint_goal_state):
        """Checks whether the goal joint positions and orientations are a valid goal"""
        if not self.same_motion_goals and self._agents_are_in_same_position(joint_goal_state):
            return False
        multi_cc_map = len(self.motion_planner.graph_problem.connected_components) > 1
        players_in_same_cc = self.motion_planner.graph_problem.are_in_same_cc(joint_goal_state[0], joint_goal_state[1])
        if multi_cc_map and players_in_same_cc:
            return False
        return all([self.motion_planner.is_valid_motion_goal(player_state) for player_state in joint_goal_state])

    def is_valid_joint_motion_pair(self, joint_start_state, joint_goal_state):
        if not self.is_valid_joint_motion_goal(joint_goal_state):
            return False
        return all([ \
            self.motion_planner.is_valid_motion_start_goal_pair(joint_start_state[i], joint_goal_state[i]) for i in range(2)])

    def _agents_are_in_same_position(self, joint_motion_state):
        agent_positions = [player_pos_and_or[0] for player_pos_and_or in joint_motion_state]
        return len(agent_positions) != len(set(agent_positions))

    def _compute_plan_from_joint_graph(self, joint_start_state, joint_goal_state):
        """Compute joint action plan for two agents to achieve a 
        certain position and orientation with the joint motion graph
        
        Args:
            joint_start_state: pair of start (pos, or)
            goal_statuses: pair of goal (pos, or)
        """
        assert self.is_valid_joint_motion_pair(joint_start_state, joint_goal_state), joint_goal_state
        # Solve shortest-path graph problem
        start_positions = list(zip(*joint_start_state))[0]
        goal_positions = list(zip(*joint_goal_state))[0]
        joint_positions_node_path = self.joint_graph_problem.get_node_path(start_positions, goal_positions)[1:]
        joint_actions_list, end_pos_and_orientations, finishing_times = self.joint_action_plan_from_positions(joint_positions_node_path, joint_start_state, joint_goal_state)
        return joint_actions_list, end_pos_and_orientations, finishing_times

    def joint_action_plan_from_positions(self, joint_positions, joint_start_state, joint_goal_state):
        """
        Finds an action plan and it's cost, such that at least one of the agent goal states is achieved

        Args:
            joint_positions (list): list of joint positions to be reached after the starting position
                                    (does not include starting position, but includes ending position)
            joint_start_state (tuple): pair of starting positions and orientations
            joint_goal_state (tuple): pair of goal positions and orientations
        """
        action_plans = []
        for i in range(2):
            agent_position_sequence = [joint_position[i] for joint_position in joint_positions]
            action_plan, _, _ = self.motion_planner.action_plan_from_positions(
                                    agent_position_sequence, joint_start_state[i], joint_goal_state[i])
            action_plans.append(action_plan)

        finishing_times = tuple(len(plan) for plan in action_plans)
        trimmed_action_plans = self._fix_plan_lengths(action_plans)
        joint_action_plan = list(zip(*trimmed_action_plans))
        end_pos_and_orientations = self._rollout_end_pos_and_or(joint_start_state, joint_action_plan)
        return joint_action_plan, end_pos_and_orientations, finishing_times

    def _fix_plan_lengths(self, plans):
        """Truncates the longer plan when shorter plan ends"""
        plans = list(plans)
        finishing_times = [len(p) for p in plans]
        delta_length = max(finishing_times) - min(finishing_times)
        if delta_length != 0:
            index_long_plan = np.argmax(finishing_times)
            long_plan = plans[index_long_plan]
            long_plan = long_plan[:min(finishing_times)]
        return plans

    def _rollout_end_pos_and_or(self, joint_start_state, joint_action_plan):
        """Execute plan in environment to determine ending positions and orientations"""
        # Assumes that final pos and orientations only depend on initial ones
        # (not on objects and other aspects of state).
        # Also assumes can't deliver more than two orders in one motion goal
        # (otherwise Environment will terminate)
        dummy_state = OvercookedState.from_players_pos_and_or(joint_start_state, order_list=['any', 'any'])
        env = OvercookedEnv(self.mdp, horizon=200) # Plans should be shorter than 200 timesteps, or something is likely wrong
        successor_state, is_done = env.execute_plan(dummy_state, joint_action_plan)
        assert not is_done
        return successor_state.players_pos_and_or

    def _joint_graph_from_grid(self):
        """Creates a graph instance from the mdp instance. Each graph node encodes a pair of positions"""
        state_decoder = {}
        # Valid positions pairs, not including ones with both players in same spot
        valid_joint_positions = self.mdp.get_valid_joint_player_positions()
        for state_index, joint_pos in enumerate(valid_joint_positions):
            state_decoder[state_index] = joint_pos

        state_encoder = {v:k for k, v in state_decoder.items()}
        num_graph_nodes = len(state_decoder)

        adjacency_matrix = np.zeros((num_graph_nodes, num_graph_nodes))
        for start_state_index, start_joint_positions in state_decoder.items():
            for joint_action, successor_jm_state in self._get_valid_successor_joint_positions(start_joint_positions).items():
                successor_node_index = state_encoder[successor_jm_state]

                this_action_cost = self._graph_joint_action_cost(joint_action)
                current_cost = adjacency_matrix[start_state_index][successor_node_index]

                if current_cost == 0 or this_action_cost < current_cost:
                    adjacency_matrix[start_state_index][successor_node_index] = this_action_cost

        return Graph(adjacency_matrix, state_encoder, state_decoder)

    def _graph_joint_action_cost(self, joint_action):
        """The cost used in the graph shortest-path problem for a certain joint-action"""
        num_of_non_stay_actions = len([a for a in joint_action if a != Action.STAY])
        # NOTE: Removing the possibility of having 0 cost joint_actions
        if num_of_non_stay_actions == 0:
            return 1
        return num_of_non_stay_actions

    def _get_valid_successor_joint_positions(self, starting_positions):
        """Get all joint positions that can be reached by a joint action.
        NOTE: this DOES NOT include joint positions with superimposed agents."""
        successor_joint_positions = {}
        joint_motion_actions = itertools.product(Action.MOTION_ACTIONS, Action.MOTION_ACTIONS)
        
        # Under assumption that orientation doesn't matter
        dummy_orientation = Direction.NORTH
        dummy_player_states = [PlayerState(pos, dummy_orientation) for pos in starting_positions]
        for joint_action in joint_motion_actions:
            new_positions, _ = self.mdp.compute_new_positions_and_orientations(dummy_player_states, joint_action)
            successor_joint_positions[joint_action] = new_positions
        return successor_joint_positions

    def derive_state(self, start_state, end_pos_and_ors, action_plans):
        """
        Given a start state, end position and orientations, and an action plan, recovers
        the resulting state without executing the entire plan.
        """
        if len(action_plans) == 0:
            return start_state

        end_state = start_state.deepcopy()
        end_players = []
        for player, end_pos_and_or in zip(end_state.players, end_pos_and_ors):
            new_player = player.deepcopy()
            position, orientation = end_pos_and_or
            new_player.update_pos_and_or(position, orientation)
            end_players.append(new_player)
        
        end_state.players = tuple(end_players)

        # Resolve environment effects for t - 1 turns
        plan_length = len(action_plans)
        assert plan_length > 0
        for _ in range(plan_length - 1):
            self.mdp.step_environment_effects(end_state)

        # Interacts
        last_joint_action = tuple(a if a == Action.INTERACT else Action.STAY for a in action_plans[-1])

        self.mdp.resolve_interacts(end_state, last_joint_action)
        self.mdp.resolve_movement(end_state, last_joint_action)
        self.mdp.step_environment_effects(end_state)
        return end_state


class MediumLevelActionManager(object):
    """
    Manager for medium level actions (specific joint motion goals). 
    Determines available medium level actions for each state.
    
    Args:
        mdp (OvercookedGridWorld): gridworld of interest
        start_orientations (bool): whether the JointMotionPlanner should store plans for 
                                   all starting positions & orientations or just for unique 
                                   starting positions
    """

    def __init__(self, mdp, params):
        self.mdp = mdp
        
        self.params = params
        self.wait_allowed = params['wait_allowed']
        self.counter_drop = params["counter_drop"]
        self.counter_pickup = params["counter_pickup"]
        
        self.joint_motion_planner = JointMotionPlanner(mdp, params)
        self.motion_planner = self.joint_motion_planner.motion_planner

    def save_to_file(self, filename):
        with open(filename, 'wb') as output:
            pickle.dump(self, output, pickle.HIGHEST_PROTOCOL)

    def joint_ml_actions(self, state):
        """Determine all possible joint medium level actions for a certain state"""
        agent1_actions, agent2_actions = tuple(self.get_medium_level_actions(state, player) for player in state.players)
        joint_ml_actions = list(itertools.product(agent1_actions, agent2_actions))
        
        # ml actions are nothing but specific joint motion goals
        valid_joint_ml_actions = list(filter(lambda a: self.is_valid_ml_action(state, a), joint_ml_actions))

        # HACK: Could cause things to break.
        # Necessary to prevent states without successors (due to no counters being allowed and no wait actions)
        # causing A* to not find a solution
        if len(valid_joint_ml_actions) == 0:
            agent1_actions, agent2_actions = tuple(self.get_medium_level_actions(state, player, waiting_substitute=True) for player in state.players)
            joint_ml_actions = list(itertools.product(agent1_actions, agent2_actions))
            valid_joint_ml_actions = list(filter(lambda a: self.is_valid_ml_action(state, a), joint_ml_actions))
            if len(valid_joint_ml_actions) == 0:
                print("WARNING: Found state without valid actions even after adding waiting substitute actions. State: {}".format(state))
        return valid_joint_ml_actions

    def is_valid_ml_action(self, state, ml_action):
        return self.joint_motion_planner.is_valid_jm_start_goal_pair(state.players_pos_and_or, ml_action)

    def get_medium_level_actions(self, state, player, waiting_substitute=False):
        """
        Determine valid medium level actions for a player.
        
        Args:
            state (OvercookedState): current state
            waiting_substitute (bool): add a substitute action that takes the place of 
                                       a waiting action (going to closest feature)
        
        Returns:
            player_actions (list): possible motion goals (pairs of goal positions and orientations)
        """
        player_actions = []
        counter_pickup_objects = self.mdp.get_counter_objects_dict(state, self.counter_pickup)
        if not player.has_object():
            onion_pickup = self.pickup_onion_actions(state, counter_pickup_objects)
            tomato_pickup = self.pickup_tomato_actions(state, counter_pickup_objects)
            dish_pickup = self.pickup_dish_actions(state, counter_pickup_objects)
            soup_pickup = self.pickup_counter_soup_actions(state, counter_pickup_objects)
            player_actions.extend(onion_pickup + tomato_pickup + dish_pickup + soup_pickup)

        else:
            player_object = player.get_object()
            pot_states_dict = self.mdp.get_pot_states(state)

            # No matter the object, we can place it on a counter
            if len(self.counter_drop) > 0:
                player_actions.extend(self.place_obj_on_counter_actions(state))

            if player_object.name == 'soup':
                player_actions.extend(self.deliver_soup_actions())
            elif player_object.name == 'onion':
                player_actions.extend(self.put_onion_in_pot_actions(pot_states_dict))
            elif player_object.name == 'tomato':
                player_actions.extend(self.put_tomato_in_pot_actions(pot_states_dict))
            elif player_object.name == 'dish':
                # Not considering all pots (only ones close to ready) to reduce computation
                # NOTE: could try to calculate which pots are eligible, but would probably take
                # a lot of compute
                player_actions.extend(self.pickup_soup_with_dish_actions(pot_states_dict, only_nearly_ready=False))
            else:
                raise ValueError("Unrecognized object")

        if self.wait_allowed:
            player_actions.extend(self.wait_actions(player))

        if waiting_substitute:
            # Trying to mimic a "WAIT" action by adding the closest allowed feature to the avaliable actions
            # This is because motion plans that aren't facing terrain features (non counter, non empty spots)
            # are not considered valid
            player_actions.extend(self.go_to_closest_feature_actions(player))

        is_valid_goal_given_start = lambda goal: self.motion_planner.is_valid_motion_start_goal_pair(player.pos_and_or, goal)    
        player_actions = list(filter(is_valid_goal_given_start, player_actions))
        return player_actions

    def pickup_onion_actions(self, state, counter_objects, only_use_dispensers=False):
        """If only_use_dispensers is True, then only take onions from the dispensers"""
        if not only_use_dispensers:
            onion_dispenser_locations = self.mdp.get_onion_dispenser_locations()
            onion_pickup_locations = onion_dispenser_locations + counter_objects['onion']
        else:
            onion_pickup_locations = self.mdp.get_onion_dispenser_locations()
        return self._get_ml_actions_for_positions(onion_pickup_locations)

    def pickup_tomato_actions(self, state, counter_objects):
        tomato_dispenser_locations = self.mdp.get_tomato_dispenser_locations()
        tomato_pickup_locations = tomato_dispenser_locations + counter_objects['tomato']
        return self._get_ml_actions_for_positions(tomato_pickup_locations)

    def pickup_dish_actions(self, state, counter_objects, only_use_dispensers=False):
        """If only_use_dispensers is True, then only take dishes from the dispensers"""
        if not only_use_dispensers:
            dish_dispenser_locations = self.mdp.get_dish_dispenser_locations()
            dish_pickup_locations = dish_dispenser_locations + counter_objects['dish']
        else:
            dish_pickup_locations = self.mdp.get_dish_dispenser_locations()
        return self._get_ml_actions_for_positions(dish_pickup_locations)

    def pickup_counter_soup_actions(self, state, counter_objects):
        soup_pickup_locations = counter_objects['soup']
        return self._get_ml_actions_for_positions(soup_pickup_locations)

    def place_obj_on_counter_actions(self, state):
        all_empty_counters = set(self.mdp.get_empty_counter_locations(state))
        valid_empty_counters = [c_pos for c_pos in self.counter_drop if c_pos in all_empty_counters]
        return self._get_ml_actions_for_positions(valid_empty_counters)

    def deliver_soup_actions(self):
        serving_locations = self.mdp.get_serving_locations()
        return self._get_ml_actions_for_positions(serving_locations)

    def put_onion_in_pot_actions(self, pot_states_dict):
        partially_full_onion_pots = pot_states_dict['onion']['partially_full']
        fillable_pots = partially_full_onion_pots + pot_states_dict['empty']
        return self._get_ml_actions_for_positions(fillable_pots)

    def put_tomato_in_pot_actions(self, pot_states_dict):
        partially_full_tomato_pots = pot_states_dict['tomato']['partially_full']
        fillable_pots = partially_full_tomato_pots + pot_states_dict['empty']
        return self._get_ml_actions_for_positions(fillable_pots)
    
    def pickup_soup_with_dish_actions(self, pot_states_dict, only_nearly_ready=False):
        ready_pot_locations = pot_states_dict['onion']['ready'] + pot_states_dict['tomato']['ready']
        nearly_ready_pot_locations = pot_states_dict['onion']['cooking'] + pot_states_dict['tomato']['cooking']
        if not only_nearly_ready:
            partially_full_pots = pot_states_dict['tomato']['partially_full'] + pot_states_dict['onion']['partially_full']
            nearly_ready_pot_locations = nearly_ready_pot_locations + pot_states_dict['empty'] + partially_full_pots
        return self._get_ml_actions_for_positions(ready_pot_locations + nearly_ready_pot_locations)

    def go_to_closest_feature_actions(self, player):
        feature_locations = self.mdp.get_onion_dispenser_locations() + self.mdp.get_tomato_dispenser_locations() + \
                            self.mdp.get_pot_locations() + self.mdp.get_dish_dispenser_locations()
        closest_feature_pos = self.motion_planner.min_cost_to_feature(player.pos_and_or, feature_locations, with_argmin=True)[1]
        return self._get_ml_actions_for_positions([closest_feature_pos])

    def wait_actions(self, player):
        waiting_motion_goal = (player.position, player.orientation)
        return [waiting_motion_goal]

    def _get_ml_actions_for_positions(self, positions_list):
        """Determine what are the ml actions (joint motion goals) for a list of positions
        
        Args:
            positions_list (list): list of target terrain feature positions
        """
        possible_motion_goals = []
        for pos in positions_list:
            # All possible ways to reach the target feature
            for motion_goal in self.joint_motion_planner.motion_planner.motion_goals_for_pos[pos]:
                possible_motion_goals.append(motion_goal)
        return possible_motion_goals

class MediumLevelPlanner(object):
    """
    A planner that computes optimal plans for two agents to deliver a certain number of dishes 
    in an OvercookedGridworld using medium level actions (single motion goals) in the corresponding
    A* search problem.
    """

    def __init__(self, mdp, mlp_params, ml_action_manager=None):
        self.mdp = mdp
        self.params = mlp_params
        self.ml_action_manager = ml_action_manager if ml_action_manager else MediumLevelActionManager(mdp, mlp_params)
        self.jmp = self.ml_action_manager.joint_motion_planner
        self.mp = self.jmp.motion_planner

    @staticmethod
    def from_action_manager_file(filename):
        mlp_action_manager = load_saved_action_manager(filename)
        mdp = mlp_action_manager.mdp
        params = mlp_action_manager.params
        return MediumLevelPlanner(mdp, params, mlp_action_manager)
    
    @staticmethod
<<<<<<< HEAD
    def from_pickle_or_compute(mdp, mlp_params, custom_filename=None, force_compute=False, print_loading=False):
=======
    def from_pickle_or_compute(mdp, mlp_params, custom_filename=None, force_compute=False, info=True):
>>>>>>> 26adb309
        assert isinstance(mdp, OvercookedGridworld)

        filename = custom_filename if custom_filename is not None else mdp.layout_name + "_am.pkl"

        if force_compute:
            return MediumLevelPlanner.compute_mlp(filename, mdp, mlp_params)
        
        try:
            mlp = MediumLevelPlanner.from_action_manager_file(filename)

            if mlp.ml_action_manager.params != mlp_params or mlp.mdp != mdp:
                print("Mlp with different params or mdp found, computing from scratch")
                return MediumLevelPlanner.compute_mlp(filename, mdp, mlp_params)

        except (FileNotFoundError, ModuleNotFoundError, EOFError, AttributeError) as e:
            print("Recomputing planner due to:", e)
            return MediumLevelPlanner.compute_mlp(filename, mdp, mlp_params)

<<<<<<< HEAD
        if print_loading:
            print("Loaded MediumLevelPlanner from {}".format(os.path.join(PLANNERS_DIR, filename)))

=======
        if info:
            print("Loaded MediumLevelPlanner from {}".format(os.path.join(PLANNERS_DIR, filename)))
>>>>>>> 26adb309
        return mlp

    @staticmethod
    def compute_mlp(filename, mdp, mlp_params):
        final_filepath = os.path.join(PLANNERS_DIR, filename)
        print("Computing MediumLevelPlanner to be saved in {}".format(final_filepath))
        start_time = time.time()
        mlp = MediumLevelPlanner(mdp, mlp_params=mlp_params)
        print("It took {} seconds to create mlp".format(time.time() - start_time))
        mlp.ml_action_manager.save_to_file(final_filepath)
        return mlp

    def get_low_level_action_plan(self, start_state, h_fn, delivery_horizon=4, debug=False, goal_info=False):
        """
        Get a plan of joint-actions executable in the environment that will lead to a goal number of deliveries
        
        Args:
            state (OvercookedState): starting state

        Returns:
            full_joint_action_plan (list): joint actions to reach goal
        """
        start_state = start_state.deepcopy()
        ml_plan, cost = self.get_ml_plan(start_state, h_fn, delivery_horizon=delivery_horizon, debug=debug)

        if start_state.order_list is None:
            start_state.order_list = ['any'] * delivery_horizon
            
        full_joint_action_plan = self.get_low_level_plan_from_ml_plan(
            start_state, ml_plan, h_fn, debug=debug, goal_info=goal_info
        )
        assert cost == len(full_joint_action_plan), "A* cost {} but full joint action plan cost {}".format(cost, len(full_joint_action_plan))
        if debug: print("Found plan with cost {}".format(cost))
        return full_joint_action_plan

    def get_low_level_plan_from_ml_plan(self, start_state, ml_plan, heuristic_fn, debug=False, goal_info=False):
        t = 0
        full_joint_action_plan = []
        curr_state = start_state
        curr_motion_state = start_state.players_pos_and_or
        prev_h = heuristic_fn(start_state, t, debug=False)
        
        if len(ml_plan) > 0 and goal_info:
            print("First motion goal: ", ml_plan[0][0])

        if debug:
            print("Start state")
            OvercookedEnv.print_state(self.mdp, start_state)

        for joint_motion_goal, goal_state in ml_plan:
            joint_action_plan, end_motion_state, plan_costs = \
                self.ml_action_manager.joint_motion_planner.get_low_level_action_plan(curr_motion_state, joint_motion_goal)
            curr_plan_cost = min(plan_costs)
            full_joint_action_plan.extend(joint_action_plan)
            t += 1

            if debug:
                print(t)
                OvercookedEnv.print_state(self.mdp, goal_state)
            
            if SAFE_RUN:
                s_prime, _ = OvercookedEnv.execute_plan(self.mdp, curr_state, joint_action_plan)
                assert s_prime == goal_state

            curr_h = heuristic_fn(goal_state, t, debug=False)
            self.check_heuristic_consistency(curr_h, prev_h, curr_plan_cost)
            curr_motion_state, prev_h, curr_state = end_motion_state, curr_h, goal_state
        return full_joint_action_plan

    def check_heuristic_consistency(self, curr_heuristic_val, prev_heuristic_val, actual_edge_cost):
        delta_h = curr_heuristic_val - prev_heuristic_val
        assert actual_edge_cost >= delta_h, \
            "Heuristic was not consistent. \n Prev h: {}, Curr h: {}, Actual cost: {}, Δh: {}" \
            .format(prev_heuristic_val, curr_heuristic_val, actual_edge_cost, delta_h)

    def get_ml_plan(self, start_state, h_fn, delivery_horizon=4, debug=False):
        """
        Solves A* Search problem to find optimal sequence of medium level actions
        to reach the goal number of deliveries

        Returns:
            ml_plan (list): plan not including starting state in form
                [(joint_action, successor_state), ..., (joint_action, goal_state)]
            cost (int): A* Search cost
        """
        start_state = start_state.deepcopy()
        if start_state.order_list is None:
            start_state.order_list = ["any"] * delivery_horizon
        else:
            start_state.order_list = start_state.order_list[:delivery_horizon]
        
        expand_fn = lambda state: self.get_successor_states(state)
        goal_fn = lambda state: state.num_orders_remaining == 0
        heuristic_fn = lambda state: h_fn(state)

        search_problem = SearchTree(start_state, goal_fn, expand_fn, heuristic_fn, debug=debug)
        ml_plan, cost = search_problem.A_star_graph_search(info=True)
        return ml_plan[1:], cost
    
    def get_successor_states(self, start_state):
        """Successor states for medium-level actions are defined as
        the first state in the corresponding motion plan in which 
        one of the two agents' subgoals is satisfied.
    
        Returns: list of
            joint_motion_goal: ((pos1, or1), (pos2, or2)) specifying the 
                                motion plan goal for both agents

            successor_state:   OvercookedState corresponding to state
                               arrived at after executing part of the motion plan
                               (until one of the agents arrives at his goal status)

            plan_length:       Time passed until arrival to the successor state
        """
        if self.mdp.is_terminal(start_state):
            return []

        start_jm_state = start_state.players_pos_and_or
        successor_states = []
        for goal_jm_state in self.ml_action_manager.joint_ml_actions(start_state):
            joint_motion_action_plans, end_pos_and_ors, plan_costs = self.jmp.get_low_level_action_plan(start_jm_state, goal_jm_state)
            end_state = self.jmp.derive_state(start_state, end_pos_and_ors, joint_motion_action_plans)

            if SAFE_RUN:
                assert end_pos_and_ors[0] == goal_jm_state[0] or end_pos_and_ors[1] == goal_jm_state[1]
                s_prime, _ = OvercookedEnv.execute_plan(self.mdp, start_state, joint_motion_action_plans, display=False)
                assert end_state == s_prime,  [OvercookedEnv.print_state(self.mdp, s_prime), OvercookedEnv.print_state(self.mdp, end_state)]

            successor_states.append((goal_jm_state, end_state, min(plan_costs)))
        return successor_states

    def get_successor_states_fixed_other(self, start_state, other_agent, other_agent_idx):
        """
        Get the successor states of a given start state, assuming that the other agent is fixed and will act according to the passed in model
        """
        if self.mdp.is_terminal(start_state):
            return []

        player = start_state.players[1 - other_agent_idx]
        ml_actions = self.ml_action_manager.get_medium_level_actions(start_state, player)

        if len(ml_actions) == 0:
            ml_actions = self.ml_action_manager.get_medium_level_actions(start_state, player, waiting_substitute=True)

        successor_high_level_states = []
        for ml_action in ml_actions:
            action_plan, end_state, cost = self.get_embedded_low_level_action_plan(start_state, ml_action, other_agent, other_agent_idx)
            
            if not self.mdp.is_terminal(end_state):
                # Adding interact action and deriving last state
                other_agent_action, _ = other_agent.action(end_state)
                last_joint_action = (Action.INTERACT, other_agent_action) if other_agent_idx == 1 else (other_agent_action, Action.INTERACT)
                action_plan = action_plan + (last_joint_action,)
                cost = cost + 1

                end_state, _ = self.embedded_mdp_step(end_state, Action.INTERACT, other_agent_action, other_agent.agent_index)

            successor_high_level_states.append((action_plan, end_state, cost))
        return successor_high_level_states

    def get_embedded_low_level_action_plan(self, state, goal_pos_and_or, other_agent, other_agent_idx):
        """Find action plan for a specific motion goal with A* considering the other agent"""
        other_agent.set_agent_index(other_agent_idx)
        agent_idx = 1 - other_agent_idx

        expand_fn = lambda state: self.embedded_mdp_succ_fn(state, other_agent)
        goal_fn = lambda state: state.players[agent_idx].pos_and_or == goal_pos_and_or or state.num_orders_remaining == 0
        heuristic_fn = lambda state: sum(pos_distance(state.players[agent_idx].position, goal_pos_and_or[0]))

        search_problem = SearchTree(state, goal_fn, expand_fn, heuristic_fn)
        state_action_plan, cost = search_problem.A_star_graph_search(info=False)
        action_plan, state_plan = zip(*state_action_plan)
        action_plan = action_plan[1:]
        end_state = state_plan[-1]
        return action_plan, end_state, cost

    def embedded_mdp_succ_fn(self, state, other_agent):
        other_agent_action, _ = other_agent.action(state)

        successors = []
        for a in Action.ALL_ACTIONS:
            successor_state, joint_action = self.embedded_mdp_step(state, a, other_agent_action, other_agent.agent_index)
            cost = 1
            successors.append((joint_action, successor_state, cost))
        return successors

    def embedded_mdp_step(self, state, action, other_agent_action, other_agent_index):
        if other_agent_index == 0:
            joint_action = (other_agent_action, action)
        else:
            joint_action = (action, other_agent_action)
        if not self.mdp.is_terminal(state):
            results, _, _ = self.mdp.get_state_transition(state, joint_action)
            successor_state = results
        else:
            print("Tried to find successor of terminal")
            assert False, "state {} \t action {}".format(state, action)
            successor_state = state
        return successor_state, joint_action

class HighLevelAction:
    """A high level action is given by a set of subsequent motion goals"""

    def __init__(self, motion_goals):
        self.motion_goals = motion_goals
    
    def _check_valid(self):
        for goal in self.motion_goals:
            assert len(goal) == 2
            pos, orient = goal
            assert orient in Direction.ALL_DIRECTIONS
            assert type(pos) is tuple
            assert len(pos) == 2

    def __getitem__(self, i):
        """Get ith motion goal of the HL Action"""
        return self.motion_goals[i]


class HighLevelActionManager(object):
    """
    Manager for high level actions. Determines available high level actions 
    for each state and player.
    """

    def __init__(self, medium_level_planner):
        self.mdp = medium_level_planner.mdp
        
        self.wait_allowed = medium_level_planner.params['wait_allowed']
        self.counter_drop = medium_level_planner.params["counter_drop"]
        self.counter_pickup = medium_level_planner.params["counter_pickup"]
        
        self.mlp = medium_level_planner
        self.ml_action_manager = medium_level_planner.ml_action_manager
        self.mp = medium_level_planner.mp

    def joint_hl_actions(self, state):
        hl_actions_a0, hl_actions_a1 = tuple(self.get_high_level_actions(state, player) for player in state.players)
        joint_hl_actions = list(itertools.product(hl_actions_a0, hl_actions_a1))

        assert self.mlp.params["same_motion_goals"]
        valid_joint_hl_actions = joint_hl_actions

        if len(valid_joint_hl_actions) == 0:
            print("WARNING: found a state without high level successors")
        return valid_joint_hl_actions

    def get_high_level_actions(self, state, player):
        player_hl_actions = []
        counter_pickup_objects = self.mdp.get_counter_objects_dict(state, self.counter_pickup)
        if player.has_object():
            place_obj_ml_actions = self.ml_action_manager.get_medium_level_actions(state, player)

            # HACK to prevent some states not having successors due to lack of waiting actions
            if len(place_obj_ml_actions) == 0:
                place_obj_ml_actions = self.ml_action_manager.get_medium_level_actions(state, player, waiting_substitute=True)

            place_obj_hl_actions = [HighLevelAction([ml_action]) for ml_action in place_obj_ml_actions]
            player_hl_actions.extend(place_obj_hl_actions)
        else:
            pot_states_dict = self.mdp.get_pot_states(state)
            player_hl_actions.extend(self.get_onion_and_put_in_pot(state, counter_pickup_objects, pot_states_dict))
            player_hl_actions.extend(self.get_tomato_and_put_in_pot(state, counter_pickup_objects, pot_states_dict))
            player_hl_actions.extend(self.get_dish_and_soup_and_serve(state, counter_pickup_objects, pot_states_dict))
        return player_hl_actions

    def get_dish_and_soup_and_serve(self, state, counter_objects, pot_states_dict):
        """Get all sequences of medium-level actions (hl actions) that involve a player getting a dish, 
        going to a pot and picking up a soup, and delivering the soup."""
        dish_pickup_actions = self.ml_action_manager.pickup_dish_actions(state, counter_objects)
        pickup_soup_actions = self.ml_action_manager.pickup_soup_with_dish_actions(pot_states_dict)
        deliver_soup_actions = self.ml_action_manager.deliver_soup_actions()
        hl_level_actions = list(itertools.product(dish_pickup_actions, pickup_soup_actions, deliver_soup_actions))
        return [HighLevelAction(hl_action_list) for hl_action_list in hl_level_actions]

    def get_onion_and_put_in_pot(self, state, counter_objects, pot_states_dict):
        """Get all sequences of medium-level actions (hl actions) that involve a player getting an onion
        from a dispenser and placing it in a pot."""
        onion_pickup_actions = self.ml_action_manager.pickup_onion_actions(state, counter_objects)
        put_in_pot_actions = self.ml_action_manager.put_onion_in_pot_actions(pot_states_dict)
        hl_level_actions = list(itertools.product(onion_pickup_actions, put_in_pot_actions))
        return [HighLevelAction(hl_action_list) for hl_action_list in hl_level_actions]

    def get_tomato_and_put_in_pot(self, state, counter_objects, pot_states_dict):
        """Get all sequences of medium-level actions (hl actions) that involve a player getting an tomato
        from a dispenser and placing it in a pot."""
        tomato_pickup_actions = self.ml_action_manager.pickup_tomato_actions(state, counter_objects)
        put_in_pot_actions = self.ml_action_manager.put_tomato_in_pot_actions(pot_states_dict)
        hl_level_actions = list(itertools.product(tomato_pickup_actions, put_in_pot_actions))
        return [HighLevelAction(hl_action_list) for hl_action_list in hl_level_actions]


class HighLevelPlanner(object):
    """A planner that computes optimal plans for two agents to 
    deliver a certain number of dishes in an OvercookedGridworld
    using high level actions in the corresponding A* search problems
    """

    def __init__(self, hl_action_manager):
        self.hl_action_manager = hl_action_manager
        self.mlp = self.hl_action_manager.mlp
        self.jmp = self.mlp.ml_action_manager.joint_motion_planner
        self.mp = self.jmp.motion_planner
        self.mdp = self.mlp.mdp

    def get_successor_states(self, start_state):
        """Determines successor states for high-level actions"""
        successor_states = []

        if self.mdp.is_terminal(start_state):
            return successor_states

        for joint_hl_action in self.hl_action_manager.joint_hl_actions(start_state):
            _, end_state, hl_action_cost = self.perform_hl_action(joint_hl_action, start_state)

            successor_states.append((joint_hl_action, end_state, hl_action_cost))
        return successor_states

    def perform_hl_action(self, joint_hl_action, curr_state):
        """Determines the end state for a high level action, and the corresponding low level action plan and cost.
        Will return Nones if a pot exploded throughout the execution of the action"""
        full_plan = []
        motion_goal_indices = (0, 0)
        total_cost = 0
        while not self.at_least_one_finished_hl_action(joint_hl_action, motion_goal_indices):
            curr_jm_goal = tuple(joint_hl_action[i].motion_goals[motion_goal_indices[i]] for i in range(2))
            joint_motion_action_plans, end_pos_and_ors, plan_costs = \
                self.jmp.get_low_level_action_plan(curr_state.players_pos_and_or, curr_jm_goal)
            curr_state = self.jmp.derive_state(curr_state, end_pos_and_ors, joint_motion_action_plans)
            motion_goal_indices = self._advance_motion_goal_indices(motion_goal_indices, plan_costs)
            total_cost += min(plan_costs)
            full_plan.extend(joint_motion_action_plans)
        return full_plan, curr_state, total_cost

    def at_least_one_finished_hl_action(self, joint_hl_action, motion_goal_indices):
        """Returns whether either agent has reached the end of the motion goal list it was supposed
        to perform to finish it's high level action"""
        return any([len(joint_hl_action[i].motion_goals) == motion_goal_indices[i] for i in range(2)])

    def get_low_level_action_plan(self, start_state, h_fn, debug=False):
        """
        Get a plan of joint-actions executable in the environment that will lead to a goal number of deliveries
        by performaing an A* search in high-level action space
        
        Args:
            state (OvercookedState): starting state

        Returns:
            full_joint_action_plan (list): joint actions to reach goal
            cost (int): a cost in number of timesteps to reach the goal
        """
        full_joint_low_level_action_plan = []
        hl_plan, cost = self.get_hl_plan(start_state, h_fn)
        curr_state = start_state
        prev_h = h_fn(start_state, debug=False)
        total_cost = 0
        for joint_hl_action, curr_goal_state in hl_plan:
            assert all([type(a) is HighLevelAction for a in joint_hl_action])
            hl_action_plan, curr_state, hl_action_cost = self.perform_hl_action(joint_hl_action, curr_state)
            full_joint_low_level_action_plan.extend(hl_action_plan)
            total_cost += hl_action_cost
            assert curr_state == curr_goal_state

            curr_h = h_fn(curr_state, debug=False)
            self.mlp.check_heuristic_consistency(curr_h, prev_h, total_cost)
            prev_h = curr_h
        assert total_cost == cost == len(full_joint_low_level_action_plan), "{} vs {} vs {}"\
            .format(total_cost, cost, len(full_joint_low_level_action_plan))
        return full_joint_low_level_action_plan, cost
    
    def get_hl_plan(self, start_state, h_fn, debug=False):
        expand_fn = lambda state: self.get_successor_states(state)
        goal_fn = lambda state: state.num_orders_remaining == 0
        heuristic_fn = lambda state: h_fn(state)

        search_problem = SearchTree(start_state, goal_fn, expand_fn, heuristic_fn, debug=debug)
        hl_plan, cost = search_problem.A_star_graph_search(info=True)
        return hl_plan[1:], cost

    def _advance_motion_goal_indices(self, curr_plan_indices, plan_lengths):
        """Advance indices for agents current motion goals
        based on who finished their motion goal this round"""
        idx0, idx1 = curr_plan_indices
        if plan_lengths[0] == plan_lengths[1]:
            return idx0 + 1, idx1 + 1

        who_finished = np.argmin(plan_lengths)
        if who_finished == 0:
            return idx0 + 1, idx1
        elif who_finished == 1:
            return idx0, idx1 + 1


class Heuristic(object):

    def __init__(self, mp):
        self.motion_planner = mp
        self.mdp = mp.mdp
        self.heuristic_cost_dict = self._calculate_heuristic_costs()
    
    def hard_heuristic(self, state, goal_deliveries, time=0, debug=False):
        # NOTE: does not support tomatoes – currently deprecated as harder heuristic
        # does not seem worth the additional computational time

        """
        From a state, we can calculate exactly how many:
        - soup deliveries we need
        - dishes to pots we need
        - onion to pots we need

        We then determine if there are any soups/dishes/onions
        in transit (on counters or on players) than can be 
        brought to their destinations faster than starting off from
        a dispenser of the same type. If so, we consider fulfilling
        all demand from these positions. 

        After all in-transit objects are considered, we consider the
        costs required to fulfill all the rest of the demand, that is 
        given by:
        - pot-delivery trips
        - dish-pot trips
        - onion-pot trips
        
        The total cost is obtained by determining an optimistic time 
        cost for each of these trip types
        """
        forward_cost = 0

        # Obtaining useful quantities
        objects_dict = state.unowned_objects_by_type
        player_objects = state.player_objects_by_type
        pot_states_dict = self.mdp.get_pot_states(state)
        min_pot_delivery_cost = self.heuristic_cost_dict['pot-delivery']
        min_dish_to_pot_cost = self.heuristic_cost_dict['dish-pot']
        min_onion_to_pot_cost = self.heuristic_cost_dict['onion-pot']

        pot_locations = self.mdp.get_pot_locations()
        full_soups_in_pots = pot_states_dict['onion']['cooking'] + pot_states_dict['tomato']['cooking'] \
                             + pot_states_dict['onion']['ready'] + pot_states_dict['tomato']['ready']
        partially_full_soups = pot_states_dict['onion']['partially_full'] + pot_states_dict['tomato']['partially_full']
        num_onions_in_partially_full_pots = sum([state.get_object(loc).state[1] for loc in partially_full_soups])

        # Calculating costs
        num_deliveries_to_go = goal_deliveries - state.num_delivered

        # SOUP COSTS
        total_num_soups_needed = max([0, num_deliveries_to_go])
        
        soups_on_counters = [soup_obj for soup_obj in objects_dict['soup'] if soup_obj.position not in pot_locations]
        soups_in_transit = player_objects['soup'] + soups_on_counters
        soup_delivery_locations = self.mdp.get_serving_locations()
        
        num_soups_better_than_pot, total_better_than_pot_soup_cost = \
            self.get_costs_better_than_dispenser(soups_in_transit, soup_delivery_locations, min_pot_delivery_cost, total_num_soups_needed, state)
        
        min_pot_to_delivery_trips = max([0, total_num_soups_needed - num_soups_better_than_pot])
        pot_to_delivery_costs = min_pot_delivery_cost * min_pot_to_delivery_trips

        forward_cost += total_better_than_pot_soup_cost
        forward_cost += pot_to_delivery_costs

        # DISH COSTS
        total_num_dishes_needed = max([0, min_pot_to_delivery_trips])
        dishes_on_counters = objects_dict['dish']
        dishes_in_transit = player_objects['dish'] + dishes_on_counters
        
        num_dishes_better_than_disp, total_better_than_disp_dish_cost = \
            self.get_costs_better_than_dispenser(dishes_in_transit, pot_locations, min_dish_to_pot_cost, total_num_dishes_needed, state)

        min_dish_to_pot_trips = max([0, min_pot_to_delivery_trips - num_dishes_better_than_disp])
        dish_to_pot_costs = min_dish_to_pot_cost * min_dish_to_pot_trips

        forward_cost += total_better_than_disp_dish_cost
        forward_cost += dish_to_pot_costs

        # ONION COSTS
        num_pots_to_be_filled = min_pot_to_delivery_trips - len(full_soups_in_pots)
        total_num_onions_needed = num_pots_to_be_filled * 3 - num_onions_in_partially_full_pots
        onions_on_counters = objects_dict['onion']
        onions_in_transit = player_objects['onion'] + onions_on_counters

        num_onions_better_than_disp, total_better_than_disp_onion_cost = \
            self.get_costs_better_than_dispenser(onions_in_transit, pot_locations, min_onion_to_pot_cost, total_num_onions_needed, state)

        min_onion_to_pot_trips = max([0, total_num_onions_needed - num_onions_better_than_disp])
        onion_to_pot_costs = min_onion_to_pot_cost * min_onion_to_pot_trips
        
        forward_cost += total_better_than_disp_onion_cost
        forward_cost += onion_to_pot_costs

        # Going to closest feature costs
        # NOTE: as implemented makes heuristic inconsistent
        # for player in state.players:
        #     if not player.has_object():
        #         counter_objects = soups_on_counters + dishes_on_counters + onions_on_counters
        #         possible_features = counter_objects + pot_locations + self.mdp.get_dish_dispenser_locations() + self.mdp.get_onion_dispenser_locations()
        #         forward_cost += self.action_manager.min_cost_to_feature(player.pos_and_or, possible_features)

        heuristic_cost = forward_cost / 2
        
        if debug:
            env = OvercookedEnv(self.mdp)
            env.state = state
            print("\n" + "#"*35)
            print("Current state: (ml timestep {})\n".format(time))

            print("# in transit: \t\t Soups {} \t Dishes {} \t Onions {}".format(
                len(soups_in_transit), len(dishes_in_transit), len(onions_in_transit)
            ))

            # NOTE Possible improvement: consider cost of dish delivery too when considering if a
            # transit soup is better than dispenser equivalent
            print("# better than disp: \t Soups {} \t Dishes {} \t Onions {}".format(
                num_soups_better_than_pot, num_dishes_better_than_disp, num_onions_better_than_disp
            ))

            print("# of trips: \t\t pot-del {} \t dish-pot {} \t onion-pot {}".format(
                min_pot_to_delivery_trips, min_dish_to_pot_trips, min_onion_to_pot_trips
            ))

            print("Trip costs: \t\t pot-del {} \t dish-pot {} \t onion-pot {}".format(
                pot_to_delivery_costs, dish_to_pot_costs, onion_to_pot_costs
            ))

            print(str(env) + "HEURISTIC: {}".format(heuristic_cost))

        return heuristic_cost

    def get_costs_better_than_dispenser(self, possible_objects, target_locations, baseline_cost, num_needed, state):
        """
        Computes the number of objects whose minimum cost to any of the target locations is smaller than
        the baseline cost (clipping it if greater than the number needed). It also calculates a lower
        bound on the cost of using such objects.
        """
        costs_from_transit_locations = []
        for obj in possible_objects:
            obj_pos = obj.position
            if obj_pos in state.player_positions:
                # If object is being carried by a player
                player = [p for p in state.players if p.position == obj_pos][0]
                # NOTE: not sure if this -1 is justified.
                # Made things work better in practice for greedy heuristic based agents.
                # For now this function is just used from there. Consider removing later if
                # greedy heuristic agents end up not being used.
                min_cost = self.motion_planner.min_cost_to_feature(player.pos_and_or, target_locations) - 1
            else:
                # If object is on a counter
                min_cost = self.motion_planner.min_cost_between_features([obj_pos], target_locations)
            costs_from_transit_locations.append(min_cost)
        
        costs_better_than_dispenser = [cost for cost in costs_from_transit_locations if cost <= baseline_cost]
        better_than_dispenser_total_cost = sum(np.sort(costs_better_than_dispenser)[:num_needed])
        return len(costs_better_than_dispenser), better_than_dispenser_total_cost

    def _calculate_heuristic_costs(self, debug=False):
        """Pre-computes the costs between common trip types for this mdp"""
        pot_locations = self.mdp.get_pot_locations()
        delivery_locations = self.mdp.get_serving_locations()
        dish_locations = self.mdp.get_dish_dispenser_locations()
        onion_locations = self.mdp.get_onion_dispenser_locations()
        tomato_locations = self.mdp.get_tomato_dispenser_locations()

        heuristic_cost_dict = {
            'pot-delivery': self.motion_planner.min_cost_between_features(pot_locations, delivery_locations, manhattan_if_fail=True),
            'dish-pot': self.motion_planner.min_cost_between_features(dish_locations, pot_locations, manhattan_if_fail=True)
        }

        onion_pot_cost = self.motion_planner.min_cost_between_features(onion_locations, pot_locations, manhattan_if_fail=True)
        tomato_pot_cost = self.motion_planner.min_cost_between_features(tomato_locations, pot_locations, manhattan_if_fail=True)

        if debug: print("Heuristic cost dict", heuristic_cost_dict)
        assert onion_pot_cost != np.inf or tomato_pot_cost != np.inf
        if onion_pot_cost != np.inf:
            heuristic_cost_dict['onion-pot'] = onion_pot_cost
        if tomato_pot_cost != np.inf:
            heuristic_cost_dict['tomato-pot'] = tomato_pot_cost
        
        return heuristic_cost_dict
    
    def simple_heuristic(self, state, time=0, debug=False):
        """Simpler heuristic that tends to run faster than current one"""
        # NOTE: State should be modified to have an order list w.r.t. which
        # one can calculate the heuristic
        assert state.order_list is not None
        
        objects_dict = state.unowned_objects_by_type
        player_objects = state.player_objects_by_type
        pot_states_dict = self.mdp.get_pot_states(state)
        num_deliveries_to_go = state.num_orders_remaining
        
        full_soups_in_pots = pot_states_dict['onion']['cooking'] + pot_states_dict['tomato']['cooking'] \
                             + pot_states_dict['onion']['ready'] + pot_states_dict['tomato']['ready']
        partially_full_onion_soups = pot_states_dict['onion']['partially_full']
        partially_full_tomato_soups = pot_states_dict['tomato']['partially_full']
        num_onions_in_partially_full_pots = sum([state.get_object(loc).state[1] for loc in partially_full_onion_soups])
        num_tomatoes_in_partially_full_pots = sum([state.get_object(loc).state[1] for loc in partially_full_tomato_soups])

        soups_in_transit = player_objects['soup']
        dishes_in_transit = objects_dict['dish'] + player_objects['dish']
        onions_in_transit = objects_dict['onion'] + player_objects['onion']
        tomatoes_in_transit = objects_dict['tomato'] + player_objects['tomato']

        num_pot_to_delivery = max([0, num_deliveries_to_go - len(soups_in_transit)])
        num_dish_to_pot = max([0, num_pot_to_delivery - len(dishes_in_transit)])

        num_pots_to_be_filled = num_pot_to_delivery - len(full_soups_in_pots)
        num_onions_needed_for_pots = num_pots_to_be_filled * 3 - len(onions_in_transit) - num_onions_in_partially_full_pots
        num_tomatoes_needed_for_pots = num_pots_to_be_filled * 3 - len(tomatoes_in_transit) - num_tomatoes_in_partially_full_pots
        num_onion_to_pot = max([0, num_onions_needed_for_pots])
        num_tomato_to_pot = max([0, num_tomatoes_needed_for_pots])

        pot_to_delivery_costs = self.heuristic_cost_dict['pot-delivery'] * num_pot_to_delivery
        dish_to_pot_costs = self.heuristic_cost_dict['dish-pot'] * num_dish_to_pot

        items_to_pot_costs = []
        if 'onion-pot' in self.heuristic_cost_dict.keys():
            onion_to_pot_costs = self.heuristic_cost_dict['onion-pot'] * num_onion_to_pot
            items_to_pot_costs.append(onion_to_pot_costs)
        if 'tomato-pot' in self.heuristic_cost_dict.keys():
            tomato_to_pot_costs = self.heuristic_cost_dict['tomato-pot'] * num_tomato_to_pot
            items_to_pot_costs.append(tomato_to_pot_costs)

        # NOTE: doesn't take into account that a combination of the two might actually be more advantageous.
        # Might cause heuristic to be inadmissable in some edge cases.
        items_to_pot_cost = min(items_to_pot_costs)

        heuristic_cost = (pot_to_delivery_costs + dish_to_pot_costs + items_to_pot_cost) / 2

        if debug:
            env = OvercookedEnv(self.mdp)
            env.state = state
            print("\n" + "#" * 35)
            print("Current state: (ml timestep {})\n".format(time))

            print("# in transit: \t\t Soups {} \t Dishes {} \t Onions {}".format(
                len(soups_in_transit), len(dishes_in_transit), len(onions_in_transit)
            ))

            print("Trip costs: \t\t pot-del {} \t dish-pot {} \t onion-pot {}".format(
                pot_to_delivery_costs, dish_to_pot_costs, onion_to_pot_costs
            ))

            print(str(env) + "HEURISTIC: {}".format(heuristic_cost))

        return heuristic_cost
<|MERGE_RESOLUTION|>--- conflicted
+++ resolved
@@ -910,11 +910,7 @@
         return MediumLevelPlanner(mdp, params, mlp_action_manager)
     
     @staticmethod
-<<<<<<< HEAD
-    def from_pickle_or_compute(mdp, mlp_params, custom_filename=None, force_compute=False, print_loading=False):
-=======
     def from_pickle_or_compute(mdp, mlp_params, custom_filename=None, force_compute=False, info=True):
->>>>>>> 26adb309
         assert isinstance(mdp, OvercookedGridworld)
 
         filename = custom_filename if custom_filename is not None else mdp.layout_name + "_am.pkl"
@@ -933,14 +929,8 @@
             print("Recomputing planner due to:", e)
             return MediumLevelPlanner.compute_mlp(filename, mdp, mlp_params)
 
-<<<<<<< HEAD
-        if print_loading:
-            print("Loaded MediumLevelPlanner from {}".format(os.path.join(PLANNERS_DIR, filename)))
-
-=======
         if info:
             print("Loaded MediumLevelPlanner from {}".format(os.path.join(PLANNERS_DIR, filename)))
->>>>>>> 26adb309
         return mlp
 
     @staticmethod
